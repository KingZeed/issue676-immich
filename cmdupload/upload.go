// Command Upload

package cmdupload

import (
	"context"
	"errors"
	"flag"
	"fmt"
	"immich-go/fshelper"
	"immich-go/immich"
	"immich-go/immich/assets"
	"immich-go/immich/logger"
	"immich-go/immich/metadata"
	"io/fs"
	"math"
	"path/filepath"
	"runtime"
	"strings"
	"time"

	"github.com/google/uuid"
)

type UpCmd struct {
	Immich *immich.ImmichClient // Immich client

	Recursive              bool             // Explore sub folders
	GooglePhotos           bool             // For reading Google Photos takeout files
	Delete                 bool             // Delete original file after import
	CreateAlbumAfterFolder bool             // Create albums for assets based on the parent folder or a given name
	ImportIntoAlbum        string           // All assets will be added to this album
	PartnerAlbum           string           // Partner's assets will be added to this album
	Import                 bool             // Import instead of upload
	DeviceUUID             string           // Set a device UUID
	Paths                  []string         // Path to explore
	DateRange              immich.DateRange // Set capture date range
	ImportFromAlbum        string           // Import assets from this albums
	CreateAlbums           bool             // Create albums when exists in the source
	KeepTrashed            bool             // Import trashed assets
	KeepPartner            bool             // Import partner's assets
	DryRun                 bool             // Display actions but don't change anything
	ForceSidecar           bool             // Generate a sidecar file for each file (default: TRUE)

	AssetIndex       *AssetIndex               // List of assets present on the server
	deleteServerList []*immich.Asset           // List of server assets to remove
	deleteLocalList  []*assets.LocalAssetFile  // List of local assets to remove
	mediaUploaded    int                       // Count uploaded medias
	mediaCount       int                       // Count of media on the source
	updateAlbums     map[string]map[string]any // track immich albums changes
	logger           *logger.Logger
}

func UploadCommand(ctx context.Context, ic *immich.ImmichClient, log *logger.Logger, args []string) error {
	app, err := NewUpCmd(ctx, ic, log, args)
	if err != nil {
		return err
	}

	log.MessageContinue(logger.OK, "Get server's assets...")
	var list []*immich.Asset
	list, err = app.Immich.GetAllAssets(ctx, nil)
	if err != nil {
		return err
	}
	log.MessageTerminate(logger.OK, " %d received", len(list))

	app.AssetIndex = &AssetIndex{
		assets: list,
	}

	app.AssetIndex.ReIndex()

	// Get server's albums
	app.AssetIndex.albums, err = ic.GetAllAlbums(ctx)
	if err != nil {
		return err
	}
	for _, album := range app.AssetIndex.albums {
		info, err := ic.GetAlbumInfo(ctx, album.ID)
		if err != nil {
			return err
		}
		for _, a := range info.Assets {
			as := app.AssetIndex.byID[a.DeviceAssetID]
			if as != nil {
				as.Albums = append(as.Albums, album)
			}
		}

	}

	fsys, err := fshelper.OpenMultiFile(app.Paths...)
	if err != nil {
		return err
	}

	var browser assets.Browser

	switch {
	case app.GooglePhotos:
		log.Info("Browsing google take out archive...")
		browser, err = app.ReadGoogleTakeOut(ctx, fsys)
	default:
		log.Info("Browsing folder(s)...")
		browser, err = app.ExploreLocalFolder(ctx, fsys)
	}

	if err != nil {
		return err
	}

	if app.CreateAlbums || app.CreateAlbumAfterFolder || len(app.ImportFromAlbum) > 0 {
		log.Info("Browsing local assets for findings albums")
		err = browser.BrowseAlbums(ctx)
		if err != nil {
			return err
		}
	}

	assetChan := browser.Browse(ctx)
assetLoop:
	for {
		select {
		case <-ctx.Done():
			return ctx.Err()

		case a, ok := <-assetChan:
			if !ok {
				break assetLoop
			}
			err = app.handleAsset(ctx, a)
			if err != nil {
				log.Warning("%s: %q", err.Error(), a.FileName)
			}

		}
	}

	if app.CreateAlbums || app.CreateAlbumAfterFolder || (app.KeepPartner && len(app.PartnerAlbum) > 0) || len(app.ImportIntoAlbum) > 0 {
		err = app.ManageAlbums(ctx)
		if err != nil {
			log.Error(err.Error())
			err = nil
		}
	}

	if len(app.deleteServerList) > 0 {
		ids := []string{}
		for _, da := range app.deleteServerList {
			ids = append(ids, da.ID)
		}
		err := app.DeleteServerAssets(ctx, ids)
		if err != nil {
			return fmt.Errorf("an't delete server's assets: %w", err)
		}
	}

	if len(app.deleteLocalList) > 0 {
		err = app.DeleteLocalAssets()
	}
	app.logger.OK("%d media scanned, %d uploaded.", app.mediaCount, app.mediaUploaded)
	return err
}

func (app *UpCmd) handleAsset(ctx context.Context, a *assets.LocalAssetFile) error {
	showCount := true
	defer func() {
		a.Close()
		if showCount {
			app.logger.Progress(logger.Info, "%d media scanned...", app.mediaCount)
		}
	}()
	app.mediaCount++

	if !app.KeepPartner && a.FromPartner {
		return nil
	}

	if !app.KeepTrashed && a.Trashed {
		return nil
	}

	if len(app.ImportFromAlbum) > 0 && !a.IsInAlbum(app.ImportFromAlbum) {
		return nil
	}

	if app.DateRange.IsSet() {
		d := a.DateTaken
		if d.IsZero() {
			app.logger.Error("Can't get capture date of the file. File %q skipped", a.FileName)
			return nil
		}
		if !app.DateRange.InRange(d) {
			return nil
		}
	}
	app.logger.DebugObject("handleAsset: LocalAssetFile=", a)

	advice, err := app.AssetIndex.ShouldUpload(a)
	if err != nil {
		return err
	}

	switch advice.Advice {
	case NotOnServer:
		app.logger.Info("%s: %s", a.Title, advice.Message)
		app.UploadAsset(ctx, a)
		if app.Delete {
			app.deleteLocalList = append(app.deleteLocalList, a)
		}
	case SmallerOnServer:
		app.logger.Info("%s: %s", a.Title, advice.Message)

		// add the superior asset into albums of the original asset
		for _, al := range advice.ServerAsset.Albums {
			a.AddAlbum(al.AlbumName)
		}
		app.UploadAsset(ctx, a)

		app.deleteServerList = append(app.deleteServerList, advice.ServerAsset)
		if app.Delete {
			app.deleteLocalList = append(app.deleteLocalList, a)
		}
	case SameOnServer:
		// Set add the server asset into albums determined locally
		if app.CreateAlbums {
			for _, al := range a.Album {
				app.AddToAlbum(advice.ServerAsset.ID, al)
			}
		}
		if app.ImportIntoAlbum != "" {
			app.AddToAlbum(advice.ServerAsset.ID, app.ImportIntoAlbum)
		}
		if app.PartnerAlbum != "" && a.FromPartner {
			app.AddToAlbum(advice.ServerAsset.ID, app.PartnerAlbum)
		}
		if !advice.ServerAsset.JustUploaded {
			app.logger.Info("%s: %s", a.Title, advice.Message)
			if app.Delete {
				app.deleteLocalList = append(app.deleteLocalList, a)
			}
		} else {
			return nil
		}
	case BetterOnServer:
		// keep the server version but update albums
		if app.CreateAlbums {
			for _, al := range a.Album {
				app.AddToAlbum(advice.ServerAsset.ID, al)
			}
		}
		if app.PartnerAlbum != "" && a.FromPartner {
			app.AddToAlbum(advice.ServerAsset.ID, app.PartnerAlbum)
		}
	}
	showCount = false
	return nil

}

func NewUpCmd(ctx context.Context, ic *immich.ImmichClient, logger *logger.Logger, args []string) (*UpCmd, error) {
	var err error
	cmd := flag.NewFlagSet("upload", flag.ExitOnError)

	app := UpCmd{
		updateAlbums: map[string]map[string]any{},
		logger:       logger,
		Immich:       ic,
	}
	cmd.BoolVar(&app.DryRun, "dry-run", false, "display actions but don't touch source or destination")
	cmd.BoolVar(&app.GooglePhotos, "google-photos", false, "Import GooglePhotos takeout zip files")
	cmd.BoolVar(&app.Delete, "delete", false, "Delete local assets after upload")
	cmd.BoolVar(&app.KeepTrashed, "keep-trashed", false, "Import also trashed items")
	cmd.BoolVar(&app.KeepPartner, "keep-partner", true, "Import also partner's items")
	cmd.BoolVar(&app.CreateAlbumAfterFolder, "create-album-folder", false, "Create albums for assets based on the parent folder or a given name")
<<<<<<< HEAD
	cmd.StringVar(&app.ImportIntoAlbum, "album", "", "All assets will be added to this album. (Must already exist)")
=======
    cmd.StringVar(&app.ImportIntoAlbum, "album", "", "All assets will be added to this album.")
>>>>>>> 83e8ba73
	cmd.StringVar(&app.PartnerAlbum, "partner-album", "", "Assets from partner will be added to this album. (Must already exist)")
	cmd.Var(&app.DateRange, "date", "Date of capture range.")
	cmd.StringVar(&app.ImportFromAlbum, "from-album", "", "Import only from this album")
	cmd.BoolVar(&app.CreateAlbums, "create-albums", true, "Create albums like there were in the source")
	cmd.BoolVar(&app.ForceSidecar, "force-sidecar", false, "Upload the photo and a sidecar file with known information like date and GPS coordinates. With GooglePhotos, information comes from the metadata files. (DEFAULT false)")
	err = cmd.Parse(args)
	if err != nil {
		return nil, err
	}

	for _, f := range cmd.Args() {
		if !hasMeta(f) {
			app.Paths = append(app.Paths, f)
		} else {
			m, err := filepath.Glob(f)
			if err != nil {
				return nil, fmt.Errorf("can't use this file argument %q: %w", f, err)
			}
			app.Paths = append(app.Paths, m...)
		}
	}

	if len(app.Paths) == 0 {
		err = errors.Join(err, errors.New("must specify at least one path for local assets"))
	}
	return &app, err

}

func (a *UpCmd) ReadGoogleTakeOut(ctx context.Context, fsys fs.FS) (assets.Browser, error) {
	a.Delete = false
	return assets.BrowseGooglePhotosAssets(fsys), nil
}

func (a *UpCmd) ExploreLocalFolder(ctx context.Context, fsys fs.FS) (assets.Browser, error) {
	return assets.BrowseLocalAssets(fsys), nil
}

func (app *UpCmd) UploadAsset(ctx context.Context, a *assets.LocalAssetFile) {
	var resp immich.AssetResponse
	app.logger.MessageContinue(logger.OK, "Uploading %q...", a.FileName)
	var err error
	if !app.DryRun {

		if app.ForceSidecar {
			sc := metadata.SideCar{}
			sc.DateTaken = a.DateTaken
			sc.Latitude = a.Latitude
			sc.Longitude = a.Longitude
			sc.Elevation = a.Altitude
			sc.FileName = a.FileName + ".xmp"
			a.SideCar = &sc
		}

		resp, err = app.Immich.AssetUpload(ctx, a)
		if err != nil {
			app.logger.MessageTerminate(logger.Error, "Error: %s", err)
			return
		}
	} else {
		resp.ID = uuid.NewString()
	}
	if !resp.Duplicate {
		app.AssetIndex.AddLocalAsset(a, resp.ID)
		app.mediaUploaded += 1
		if !app.DryRun {
			app.logger.OK("Done, total %d uploaded", app.mediaUploaded)
		} else {
			app.logger.OK("Skipped - dry run mode, total %d uploaded", app.mediaUploaded)

		}
		if app.CreateAlbums {
			for _, al := range a.Album {
				app.AddToAlbum(resp.ID, al)
			}
		}
		if app.ImportIntoAlbum != "" {
			app.AddToAlbum(resp.ID, app.ImportIntoAlbum)
		}
		if app.PartnerAlbum != "" && a.FromPartner {
			app.AddToAlbum(resp.ID, app.PartnerAlbum)
		}
	} else {
		app.logger.MessageTerminate(logger.Warning, "already exists on the server")
	}
}

func (app *UpCmd) AddToAlbum(ID string, album string) {
	l := app.updateAlbums[album]
<<<<<<< HEAD
	if l == nil {
		l = map[string]any{}
	}
	l[ID] = nil
=======
	l = append(l, ID)
>>>>>>> 83e8ba73
	app.updateAlbums[album] = l
}

func (app *UpCmd) DeleteLocalAssets() error {
	app.logger.OK("%d local assets to delete.", len(app.deleteLocalList))

	for _, a := range app.deleteLocalList {
		if !app.DryRun {
			app.logger.Warning("delete file %q", a.Title)
			err := a.Remove()
			if err != nil {
				return err
			}
		} else {
			app.logger.Warning("file %q not delested, dry run mode", a.Title)
		}

	}
	return nil
}

func (app *UpCmd) DeleteServerAssets(ctx context.Context, ids []string) error {
	app.logger.Warning("%d server assets to delete.", len(ids))

	if !app.DryRun {
		_, err := app.Immich.DeleteAssets(ctx, ids)
		return err
	}
	app.logger.Warning("%d server assets to delete. skipped dry-run mode", len(ids))
	return nil
}

func (app *UpCmd) ManageAlbums(ctx context.Context) error {
	if len(app.updateAlbums) > 0 {
		serverAlbums, err := app.Immich.GetAllAlbums(ctx)
		if err != nil {
			return fmt.Errorf("can't get the album list from the server: %w", err)
		}
		for album, list := range app.updateAlbums {
			found := false
			for _, sal := range serverAlbums {
				if sal.AlbumName == album {
					found = true
					if !app.DryRun {
						app.logger.OK("Update the album %s", album)
						rr, err := app.Immich.AddAssetToAlbum(ctx, sal.ID, keys(list))
						if err != nil {
							return fmt.Errorf("can't update the album list from the server: %w", err)
						}
						added := 0
						for _, r := range rr {
							if r.Success {
								added++
							}
							if !r.Success && r.Error != "duplicate" {
								app.logger.Warning("%s: %s", r.ID, r.Error)
							}
						}
						if added > 0 {
							app.logger.OK("%d asset(s) added to the album %q", added, album)
						}
					} else {
						app.logger.OK("Update album %s skipped - dry run mode", album)
					}
				}
			}
			if found {
				continue
			}
			if list != nil {
				if !app.DryRun {
					app.logger.OK("Create the album %s", album)

					_, err := app.Immich.CreateAlbum(ctx, album, keys(list))
					if err != nil {
						return fmt.Errorf("can't create the album list from the server: %w", err)
					}
				} else {
					app.logger.OK("Create the album %s skipped - dry run mode", album)
				}
			}
		}
	}
	return nil
}

// - - go:generate stringer -type=AdviceCode
type AdviceCode int

func (a AdviceCode) String() string {
	switch a {
	case IDontKnow:
		return "IDontKnow"
	// case SameNameOnServerButNotSure:
	// 	return "SameNameOnServerButNotSure"
	case SmallerOnServer:
		return "SmallerOnServer"
	case BetterOnServer:
		return "BetterOnServer"
	case SameOnServer:
		return "SameOnServer"
	case NotOnServer:
		return "NotOnServer"
	}
	return fmt.Sprintf("advice(%d)", a)
}

const (
	IDontKnow AdviceCode = iota
	SmallerOnServer
	BetterOnServer
	SameOnServer
	NotOnServer
)

type Advice struct {
	Advice      AdviceCode
	Message     string
	ServerAsset *immich.Asset
	LocalAsset  *assets.LocalAssetFile
}

func formatBytes(s int) string {
	suffixes := []string{"B", "KB", "MB", "GB"}
	bytes := float64(s)
	base := 1024.0
	if bytes < base {
		return fmt.Sprintf("%.0f %s", bytes, suffixes[0])
	}
	exp := int64(0)
	for bytes >= base && exp < int64(len(suffixes)-1) {
		bytes /= base
		exp++
	}
	roundedSize := math.Round(bytes*10) / 10
	return fmt.Sprintf("%.1f %s", roundedSize, suffixes[exp])
}

func (ai *AssetIndex) adviceIDontKnow(la *assets.LocalAssetFile) *Advice {
	return &Advice{
		Advice:     IDontKnow,
		Message:    fmt.Sprintf("Can't decide what to do with %q. Check this vile yourself", la.FileName),
		LocalAsset: la,
	}
}

func (ai *AssetIndex) adviceSameOnServer(sa *immich.Asset) *Advice {

	return &Advice{
		Advice:      SameOnServer,
		Message:     fmt.Sprintf("An asset with the same name:%q, date:%q and size:%s exists on the server. No need to upload.", sa.OriginalFileName, sa.ExifInfo.DateTimeOriginal.Format(time.DateTime), formatBytes(sa.ExifInfo.FileSizeInByte)),
		ServerAsset: sa,
	}
}
func (ai *AssetIndex) adviceSmallerOnServer(sa *immich.Asset) *Advice {
	return &Advice{
		Advice:      SmallerOnServer,
		Message:     fmt.Sprintf("An asset with the same name:%q and date:%q but with smaller size:%s exists on the server. Replace it.", sa.OriginalFileName, sa.ExifInfo.DateTimeOriginal.Format(time.DateTime), formatBytes(sa.ExifInfo.FileSizeInByte)),
		ServerAsset: sa,
	}
}
func (ai *AssetIndex) adviceBetterOnServer(sa *immich.Asset) *Advice {
	return &Advice{
		Advice:      BetterOnServer,
		Message:     fmt.Sprintf("An asset with the same name:%q and date:%q but with bigger size:%s exists on the server. No need to upload.", sa.OriginalFileName, sa.ExifInfo.DateTimeOriginal.Format(time.DateTime), formatBytes(sa.ExifInfo.FileSizeInByte)),
		ServerAsset: sa,
	}
}
func (ai *AssetIndex) adviceNotOnServer() *Advice {
	return &Advice{
		Advice:  NotOnServer,
		Message: "This a new asset, upload it.",
	}
}

// ShouldUpload check if the server has this asset
//
// The server may have different assets with the same name. This happens with photos produced by digital cameras.
// The server may have the asset, but in lower resolution. Compare the taken date and resolution
//
//

func (ai *AssetIndex) ShouldUpload(la *assets.LocalAssetFile) (*Advice, error) {
	filename := la.FileName
	var err error

	if fsys, ok := la.FSys.(assets.NameResolver); ok {
		filename, err = fsys.ResolveName(la)
		if err != nil {
			return nil, err
		}
	}
	ID := la.DeviceAssetID()

	sa := ai.byID[ID]
	if sa != nil {
		// the same ID exist on the server
		return ai.adviceSameOnServer(sa), nil
	}

	var l []*immich.Asset
	var n string

	// check all files with the same name

	n = filepath.Base(filename)
	l = ai.byName[n]
	if len(l) == 0 {
		n = strings.TrimSuffix(n, filepath.Ext(n))
		l = ai.byName[n]
	}

	if len(l) > 0 {
		dateTaken := la.DateTaken
		size := int(la.Size())
		if err != nil {
			return ai.adviceIDontKnow(la), nil

		}
		for _, sa = range l {
			compareDate := dateTaken.Compare(sa.ExifInfo.DateTimeOriginal)
			compareSize := size - sa.ExifInfo.FileSizeInByte

			switch {
			case compareDate == 0 && compareSize == 0:
				return ai.adviceSameOnServer(sa), nil
			case compareDate == 0 && compareSize > 0:
				return ai.adviceSmallerOnServer(sa), nil
			case compareDate == 0 && compareSize < 0:
				return ai.adviceBetterOnServer(sa), nil
			}
		}
	}
	return ai.adviceNotOnServer(), nil
}

// hasMeta reports whether path contains any of the magic characters
// recognized by Match.
// shamelessly copied from stdlib/os
func hasMeta(path string) bool {
	magicChars := `*?[`
	if runtime.GOOS != "windows" {
		magicChars = `*?[\`
	}
	return strings.ContainsAny(path, magicChars)
}

func keys[M ~map[K]V, K comparable, V any](m M) []K {
	r := make([]K, 0, len(m))
	for k := range m {
		r = append(r, k)
	}
	return r
}<|MERGE_RESOLUTION|>--- conflicted
+++ resolved
@@ -274,11 +274,7 @@
 	cmd.BoolVar(&app.KeepTrashed, "keep-trashed", false, "Import also trashed items")
 	cmd.BoolVar(&app.KeepPartner, "keep-partner", true, "Import also partner's items")
 	cmd.BoolVar(&app.CreateAlbumAfterFolder, "create-album-folder", false, "Create albums for assets based on the parent folder or a given name")
-<<<<<<< HEAD
-	cmd.StringVar(&app.ImportIntoAlbum, "album", "", "All assets will be added to this album. (Must already exist)")
-=======
-    cmd.StringVar(&app.ImportIntoAlbum, "album", "", "All assets will be added to this album.")
->>>>>>> 83e8ba73
+	cmd.StringVar(&app.ImportIntoAlbum, "album", "", "All assets will be added to this album.")
 	cmd.StringVar(&app.PartnerAlbum, "partner-album", "", "Assets from partner will be added to this album. (Must already exist)")
 	cmd.Var(&app.DateRange, "date", "Date of capture range.")
 	cmd.StringVar(&app.ImportFromAlbum, "from-album", "", "Import only from this album")
@@ -368,14 +364,10 @@
 
 func (app *UpCmd) AddToAlbum(ID string, album string) {
 	l := app.updateAlbums[album]
-<<<<<<< HEAD
 	if l == nil {
 		l = map[string]any{}
 	}
 	l[ID] = nil
-=======
-	l = append(l, ID)
->>>>>>> 83e8ba73
 	app.updateAlbums[album] = l
 }
 
