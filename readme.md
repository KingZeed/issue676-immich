# Bulk Uploading to Immich with `immich-go`

Do you have a large collection of photos or extensive Google Photos takeout files to upload in 'immich'?<br>
Are you struggling with Node.js or Docker installation just to upload your photos to 'immich'?

Give a try to the `immich-go` tool.

- import from folder(s).
- import from zipped archives without prior extraction.
- discard duplicate images, based on the file name, and the date of capture.
- import only missing files or better files (an delete the inferior copy from the server).
- import from Google Photos takeout archives:
    - use metadata to bypass file name discrepancies in the archive
    - use metadata to get album real names
    - use date of capture found in the json files
    - create albums based on Google Photos albums or folder names.
- import photos taken within a date range.
- remove duplicated assets, based on the file name, date of capture, and file size
- no installation, no dependencies.

> ⚠️ This an early version, not yet extensively tested<br>
> ⚠️ Keep a backup copy of your files for safety<br>


For insights into the reasoning behind this alternative to `immich-cli`, please read the motivation [here](docs/motivation.md).


# Executing `immich-go`
The `immich-go` program uses the Immich API. Hence it need the server address and a valid API key.


```sh
immich-go -server URL -key KEY -general_options COMMAND -command_options... {files}
```

`-server URL` URL of the Immich service, example http://<your-ip>:2283 or https://your-domain<br>
`-key KEY` A key generated by the user. Uploaded photos will belong to the key's owner.<br>
`-no-colors-log` Remove color codes from logs.<br>
`-log-level` Adjust the log verbosity as follow: (Default OK)
- `ERROR`: Display only errors
- `WARNING`: Same as previous one plus non blocking error
- `OK`: Same as previous plus actions
- `INFO`: Same as previous one plus progressions


## Command `upload`

Use this command for uploading photos and videos from a local directory, a zipped folder or all zip files that google photo takeout procedure has generated.

### Switches and options:
`-album "ALBUM NAME"` Import assets into the Immich album `ALBUM NAME`.<br>
`-device-uuid VALUE` Force the device identification (default $HOSTNAME).<br>
`-dry-run` Preview all actions as they would be done.<br> 
`-delete` Delete local assets after successful upload. <br>
`-create-album-folder <bool>` Generate immich albums after folder names.<br>
`-force-sidecar <bool>` Force sending a .xmp sidecar file beside images. With Google photos date and GPS coordinates are taken from metadata.json files. (default: FALSE).<br>


### Date selection:
Fine-tune import based on specific dates:<br>
`-date YYYY-MM-DD` import photos taken on a particular day.<br>
`-date YYYY-MM` select photos taken during a particular month.<br>
`-date YYYY` select photos taken during a particular year.<br>
`-date YYYY-MM-DD,YYYY-MM-DD` select photos taken within this date range.<br>

### Google photos options:

Specialized options for Google Photos management:
`-google-photos` import from a Google Photos structured archive, recreating corresponding albums.<br>
`-from-album "GP Album"` Create the album in `immich` and import album's assets.<br>
`-create-albums <bool>`  Controls creation of Google Photos albums in Immich (default TRUE). <br>
`-keep-untitled-albums <bool>` Untitled albums are imported into `immich` with the name of the folder as title (default: FALSE).<br>
`-use-album-folder-as-name <bool>` Use the folder's name instead of the album title (default: FALSE).<br>
`-keep-partner <bool>` Specifies inclusion or exclusion of partner-taken photos (default: TRUE).<br>
`-partner-album "partner's album"` import assets from partner into given album.<br>
`-keep-trashed <bool>` Determines whether to import trashed images (default: FALSE).<br>

Read [here](docs/google-takeout.md) to understand how Google Photos takeout isn't easy to handle.

### Example Usage: uploading a Google photos takeout archive

To illustrate, here's a command importing photos from a Google Photos takeout archive captured between June 1st and June 30th, 2019, while auto-generating albums:

```sh
./immich-go -server=http://mynas:2283 -key=zzV6k65KGLNB9mpGeri9n8Jk1VaNGHSCdoH1dY8jQ upload
-create-albums -google-photos -date=2019-06 ~/Download/takeout-*.zip             
```

## Command `duplicate`

Use this command for analyzing the content of your `immich` server to find any files that share the same file name, the  date of capture, but having different size. 
Before deleting the inferior copies, the system get all albums they belong to, and add the superior copy to them.

### Switches and options:
`-yes` Assume Yes to all questions (default: FALSE).<br> 
`-date` Check only assets have a date of capture in the given range. (default: 1850-01-04,2030-01-01)


### Example Usage: clean the `immich` server after having merged a google photo archive and original files

This command examine the immich server content, remove less quality images, and preserve albums.

NOTE: You should disable the dry run mode explicitly.

```sh
./immich-go -server=http://mynas:2283 -key=zzV6k65KGLNB9mpGeri9n8Jk1VaNGHSCdoH1dY8jQ duplicate -dry-run=false
```




# Installation

## Installation from release:

Installing `immich-go` is a straightforward process. Visit the [latest release page](https://github.com/simulot/immich-go/releases/latest) and select the binary file compatible with your system:

- Darwin arm-64, x86-64
- Linux arm-64, armv6-64, x86-64
- Windows arm-64, x86-64
- Freebsd arm-64, x86-64

The installation process involves copying and decompressing the corresponding binary executable onto your system. Open a shell and run the command `immich-go`.


⚠️ Please note that the linux x86-64 version is the only one tested.


## Installation from sources

For a source-based installation, ensure you have the necessary Go language development tools (https://go.dev/doc/install) in place.
Download the source files or clone the repository. 


# Road map
- [X] binary releases with no dependencies
- [X] check in the photo doesn't exist on the server before uploading
    - [X] but keep files with the same name: ex IMG_0201.jpg if they aren't duplicates
    - [X] some files may have different names (ex IMG_00195.jpg and IMAGE_00195 (1).jpg) and are true duplicates
- [X] replace the server photo, if the file to upload is better.
    - [X] Update any album with the new version of the asset
- [X] delete local file after successful upload (not for import!)
- [X] upload XMP sidecar files 
- [ ] select or exclude assets to upload by
    - [X] date of capture within a date range
    - [ ] type photo / video
    - [ ] name pattern
    - [ ] glob expression like ~/photos/\*/sorted/*.*
    - [ ] size
- [ ] multithreaded 
- [X] import from local folder
    - [X] create albums based on folder
    - [X] create an album with a given name
- [X] import from zip archives without unzipping them
- [X] import google takeout zip archives without unzipping them
- [X] Import Google takeout archive
    - [X] manage multi-zip archives
    - [X] replicate google albums in immich
    - [X] manage duplicates assets inside the archive
    - [X] Use the google takeout date to set the immich date even when there is no exif date in the image.
    - [X] don't upload google file if the server's image is better
    - [X] don't import trashed files
    - [X] don't import failed videos
    - [X] include photos taken by a partner in dedicated album (the partner may also uses immich for her/his own photos)
    - [ ] handle Archives 
- [ ] use tags placed in exif data
    - [ ] JPEG files
    - [ ] MP4 files
    - [ ] HEIC files
    - [ ] name of the file (fall back, any name containing date like Holidays_2022-07-25 21.59)
- [ ] upload from remote folders
    - [ ] ssh
    - [ ] samba
    - [ ] import remote folder
- [ ] Set GPS location for images taken with a GPS-less camera based on
    - [ ] Google location history
    - [ ] KML,GPX track files
- [x] Cleaning different resolution duplicates in the immich server based on their name and date of capture 



# Acknowledgments

Kudos to the Immich team for they stunning project!🤩

This program use following 3rd party libraries:
- github.com/rwcarlsen/goexif to get date of capture from JPEG files
- github.com/ttacon/chalk for having logs nicely colored 
<<<<<<< HEAD
-	github.com/thlib/go-timezone-local for its windows timezone management
-	github.com/yalue/merged_fs v1.2.3 for its FS merging capability
=======
	github.com/thlib/go-timezone-local for its windows timezone management
	github.com/yalue/merged_fs v1.2.3 for its FS merging capability
>>>>>>> 657dd943
<|MERGE_RESOLUTION|>--- conflicted
+++ resolved
@@ -186,10 +186,5 @@
 This program use following 3rd party libraries:
 - github.com/rwcarlsen/goexif to get date of capture from JPEG files
 - github.com/ttacon/chalk for having logs nicely colored 
-<<<<<<< HEAD
 -	github.com/thlib/go-timezone-local for its windows timezone management
--	github.com/yalue/merged_fs v1.2.3 for its FS merging capability
-=======
-	github.com/thlib/go-timezone-local for its windows timezone management
-	github.com/yalue/merged_fs v1.2.3 for its FS merging capability
->>>>>>> 657dd943
+-	github.com/yalue/merged_fs v1.2.3 for its FS merging capability