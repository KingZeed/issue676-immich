--- conflicted
+++ resolved
@@ -337,23 +337,18 @@
 			}
 
 			// Manage albums
-<<<<<<< HEAD
-			if la.flags.ImportIntoAlbum != "" {
-				a.Albums = []assets.Album{{Title: strings.TrimSpace(la.flags.ImportIntoAlbum)}}
-=======
 			if len(la.flags.ImportIntoAlbum) > 0 || len(la.flags.ImportIntoAlbums) > 0 {
 				length := len(la.flags.ImportIntoAlbum) + len(la.flags.ImportIntoAlbums)
 				a.Albums = make([]assets.Album, length)
 				i := 0
 				for _, albumTitle := range la.flags.ImportIntoAlbum {
-					a.Albums[i] = assets.Album{Title: albumTitle}
+					a.Albums[i] = assets.Album{Title: strings.TrimSpace(albumTitle)}
 					i++
 				}
 				for _, albumTitle := range la.flags.ImportIntoAlbums {
-					a.Albums[i] = assets.Album{Title: albumTitle}
+					a.Albums[i] = assets.Album{Title: strings.TrimSpace(albumTitle)}
 					i++
 				}
->>>>>>> f2963f41
 			} else {
 				done := false
 				if la.flags.PicasaAlbum {
