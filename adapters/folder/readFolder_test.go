--- conflicted
+++ resolved
@@ -604,13 +604,10 @@
 
 	err = la.parseDir(ctx, fsys, "photos", gOut)
 
-<<<<<<< HEAD
-=======
 	if err != nil {
 		t.Errorf("Error, %v", err)
 	}
 
->>>>>>> 79e1a38b
 	close(gOut)
 	wg.Wait()
 
@@ -629,13 +626,6 @@
 	if !found {
 		t.Errorf("Expected an asset with album 'dummy', but none were found")
 	}
-
-<<<<<<< HEAD
-	if err != nil {
-		t.Errorf("Error, %v", err)
-	}
-=======
->>>>>>> 79e1a38b
 }
 
 func TestParseDir_else(t *testing.T) {
@@ -644,17 +634,10 @@
 		flags          *ImportFolderOptions
 		dir            string
 		fsName         string
-<<<<<<< HEAD
-		picasaAlbum    *PicasaAlbum // Using pointer to indicate presence/absence
-		expectedAlbums []assets.Album
-	}{
-		{ // a picasa album is found
-=======
 		picasaAlbum    *PicasaAlbum
 		expectedAlbums []assets.Album
 	}{
 		{
->>>>>>> 79e1a38b
 			name: "picasa album found",
 			flags: &ImportFolderOptions{
 				PicasaAlbum:    true,
@@ -668,11 +651,7 @@
 			},
 			expectedAlbums: []assets.Album{{Title: "Vacation", Description: "Summer 2024"}},
 		},
-<<<<<<< HEAD
-		{ // using FolderModeFolder with a regular directory
-=======
-		{
->>>>>>> 79e1a38b
+		{
 			name: "folder mode - regular directory",
 			flags: &ImportFolderOptions{
 				UsePathAsAlbumName: FolderModeFolder,
@@ -682,11 +661,7 @@
 			fsName:         "testfs",
 			expectedAlbums: []assets.Album{{Title: "vacation"}},
 		},
-<<<<<<< HEAD
-		{ // using FolderModeFolder with the root directory
-=======
-		{
->>>>>>> 79e1a38b
+		{
 			name: "folder mode - root directory",
 			flags: &ImportFolderOptions{
 				UsePathAsAlbumName: FolderModeFolder,
@@ -696,11 +671,7 @@
 			fsName:         "testfs",
 			expectedAlbums: []assets.Album{{Title: "testfs"}},
 		},
-<<<<<<< HEAD
-		{ // using FolderModePath with a custom seperator
-=======
-		{
->>>>>>> 79e1a38b
+		{
 			name: "path mode with separator",
 			flags: &ImportFolderOptions{
 				UsePathAsAlbumName:     FolderModePath,
@@ -726,10 +697,6 @@
 
 			a := &assets.Asset{}
 
-<<<<<<< HEAD
-			// Test the else block logic
-=======
->>>>>>> 79e1a38b
 			done := false
 			if la.flags.PicasaAlbum {
 				if album, ok := la.picasaAlbums.Load(tc.dir); ok {
@@ -759,10 +726,6 @@
 				a.Albums = []assets.Album{{Title: Album}}
 			}
 
-<<<<<<< HEAD
-			// verify the results
-=======
->>>>>>> 79e1a38b
 			if !reflect.DeepEqual(a.Albums, tc.expectedAlbums) {
 				t.Errorf("got albums %+v, want %+v", a.Albums, tc.expectedAlbums)
 			}
@@ -818,13 +781,10 @@
 
 	err = la.parseDir(ctx, fsys, "photos", gOut)
 
-<<<<<<< HEAD
-=======
 	if err != nil {
 		t.Errorf("Error, %v", err)
 	}
 
->>>>>>> 79e1a38b
 	close(gOut)
 	wg.Wait()
 
@@ -907,8 +867,6 @@
 	}
 }
 
-<<<<<<< HEAD
-=======
 func TestParseDir_CombiningAlbumFlags(t *testing.T) {
 	t0 := time.Date(2021, 1, 1, 0, 0, 0, 0, time.Local)
 	ic := filenames.NewInfoCollector(time.Local, filetypes.DefaultSupportedMedia)
@@ -988,7 +946,6 @@
 
 }
 
->>>>>>> 79e1a38b
 func TestNewLocalFiles_ConflictingAlbumFlags(t *testing.T) {
 	ctx := context.Background()
 	recorder := &fileevent.Recorder{}
