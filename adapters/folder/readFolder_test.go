--- conflicted
+++ resolved
@@ -628,7 +628,6 @@
 	}
 }
 
-<<<<<<< HEAD
 func TestParseDir_else(t *testing.T) {
 	testCases := []struct {
 		name           string
@@ -736,10 +735,7 @@
 	}
 }
 
-func TestParseDirAlbumsWithSpaceChar(t *testing.T) {
-=======
 func TestParseDir_AlbumsWithSpaceChar(t *testing.T) {
->>>>>>> cc9051be
 	t0 := time.Date(2021, 1, 1, 0, 0, 0, 0, time.Local)
 	ic := filenames.NewInfoCollector(time.Local, filetypes.DefaultSupportedMedia)
 	ctx := context.Background()
