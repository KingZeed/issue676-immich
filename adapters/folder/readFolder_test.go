package folder

import (
	"context"
	"errors"
	"io/fs"
	"path"
	"reflect"
	"regexp"
	"sort"
	"sync"
	"testing"
	"time"
	"unsafe"

	"github.com/kr/pretty"
	"github.com/psanford/memfs"
	"github.com/simulot/immich-go/app"
	"github.com/simulot/immich-go/internal/assets"
	cliflags "github.com/simulot/immich-go/internal/cliFlags"
	"github.com/simulot/immich-go/internal/configuration"
	"github.com/simulot/immich-go/internal/fileevent"
	"github.com/simulot/immich-go/internal/filenames"
	"github.com/simulot/immich-go/internal/filetypes"
	"github.com/simulot/immich-go/internal/namematcher"
)

type inMemFS struct {
	*memfs.FS
	name string
	err  error
	ic   *filenames.InfoCollector
}

func newInMemFS(name string, ic *filenames.InfoCollector) *inMemFS { // nolint: unparam
	return &inMemFS{
		name: name,
		FS:   memfs.New(),
		ic:   ic,
	}
}

func (mfs inMemFS) Name() string {
	return mfs.name
}

func (mfs *inMemFS) addFile(name string, _ time.Time) *inMemFS {
	if mfs.err != nil {
		return mfs
	}
	dir := path.Dir(name)
	base := path.Base(name)
	mfs.err = errors.Join(mfs.err, mfs.MkdirAll(dir, 0o777))
	i := mfs.ic.GetInfo(base)
	mfs.err = errors.Join(mfs.err, mfs.WriteFile(name, *(*[]byte)(unsafe.Pointer(&i)), 0o777))
	return mfs
}

func TestInMemLocalAssets(t *testing.T) {
	t0 := time.Date(2021, 1, 1, 0, 0, 0, 0, time.Local)
	ic := filenames.NewInfoCollector(time.Local, filetypes.DefaultSupportedMedia)
	tc := []struct {
		name           string
		fsys           []fs.FS
		flags          ImportFolderOptions
		expectedFiles  []string
		expectedCounts []int64
		expectedAlbums map[string][]string
	}{
		{
			name: "easy",
			flags: ImportFolderOptions{
				SupportedMedia: filetypes.DefaultSupportedMedia,
				InfoCollector:  ic,
			},
			fsys: []fs.FS{
				newInMemFS("MemFS", ic).
					addFile("root_01.jpg", t0),
			},
			expectedFiles:  []string{"root_01.jpg"},
			expectedCounts: fileevent.NewCounts().Set(fileevent.DiscoveredImage, 1).Value(),
		},
		{
			name: "recursive",
			flags: ImportFolderOptions{
				InfoCollector:  ic,
				SupportedMedia: filetypes.DefaultSupportedMedia,
				Recursive:      true,
			},
			fsys: []fs.FS{
				newInMemFS("MemFS", ic).
					addFile("root_01.jpg", t0).
					addFile("photos/photo_01.jpg", t0),
			},
			expectedFiles:  []string{"root_01.jpg", "photos/photo_01.jpg"},
			expectedCounts: fileevent.NewCounts().Set(fileevent.DiscoveredImage, 2).Value(),
		},
		{
			name: "non-recursive",
			flags: ImportFolderOptions{
				SupportedMedia: filetypes.DefaultSupportedMedia,
				InfoCollector:  ic,
				Recursive:      false,
			},
			fsys: []fs.FS{
				newInMemFS("MemFS", ic).
					addFile("root_01.jpg", t0).
					addFile("photos/photo_01.jpg", t0),
			},
			expectedFiles:  []string{"root_01.jpg"},
			expectedCounts: fileevent.NewCounts().Set(fileevent.DiscoveredImage, 1).Value(),
		},

		{
			name: "banned files",
			flags: ImportFolderOptions{
				BannedFiles:    namematcher.MustList(`@eaDir`, `.@__thumb`, `SYNOFILE_THUMB_*.*`, "BLOG/", "Database/", `._*.*`, `._*.*`),
				SupportedMedia: filetypes.DefaultSupportedMedia,
				InclusionFlags: cliflags.InclusionFlags{},
				InfoCollector:  ic,
				Recursive:      true,
			},
			fsys: []fs.FS{
				newInMemFS("MemFS", ic).
					addFile("root_01.jpg", t0).
					addFile("photos/photo_01.jpg", t0).
					addFile("photos/photo_02.cr3", t0).
					addFile("photos/photo_03.jpg", t0).
					addFile("photos/summer 2023/20230801-001.jpg", t0).
					addFile("photos/summer 2023/20230801-002.jpg", t0).
					addFile("photos/summer 2023/20230801-003.cr3", t0).
					addFile("@eaDir/thb1.jpg", t0).
					addFile("photos/SYNOFILE_THUMB_0001.jpg", t0).
					addFile("photos/summer 2023/.@__thumb/thb2.jpg", t0).
					addFile("BLOG/blog.jpg", t0).
					addFile("Project/Database/database_01.jpg", t0).
					addFile("photos/database_01.jpg", t0).
					addFile("mac/image.JPG", t0).
					addFile("mac/._image.JPG", t0).
					addFile("mac/image.JPG", t0).
					addFile("mac/._image.JPG", t0),
			},
			expectedFiles: []string{
				"root_01.jpg",
				"photos/photo_01.jpg",
				"photos/photo_02.cr3",
				"photos/photo_03.jpg",
				"photos/summer 2023/20230801-001.jpg",
				"photos/summer 2023/20230801-002.jpg",
				"photos/summer 2023/20230801-003.cr3",
				"photos/database_01.jpg",
				"mac/image.JPG",
			},
			expectedCounts: fileevent.NewCounts().Set(fileevent.DiscoveredImage, 9).
				Set(fileevent.DiscoveredDiscarded, 6).Value(),
		},
		{
			name: "excluded extensions",
			flags: ImportFolderOptions{
				BannedFiles:    namematcher.MustList(`@eaDir/`, `.@__thumb`, `SYNOFILE_THUMB_*.*`),
				SupportedMedia: filetypes.DefaultSupportedMedia,

				InclusionFlags: cliflags.InclusionFlags{
					ExcludedExtensions: cliflags.ExtensionList{".cr3"},
				},
				Recursive:     true,
				InfoCollector: ic,
			},
			fsys: []fs.FS{
				newInMemFS("MemFS", ic).
					addFile("root_01.jpg", t0).
					addFile("photos/photo_01.jpg", t0).
					addFile("photos/photo_02.cr3", t0).
					addFile("photos/photo_03.jpg", t0).
					addFile("photos/summer 2023/20230801-001.jpg", t0).
					addFile("photos/summer 2023/20230801-002.jpg", t0).
					addFile("photos/summer 2023/20230801-003.cr3", t0).
					addFile("@eaDir/thb1.jpg", t0).
					addFile("photos/SYNOFILE_THUMB_0001.jpg", t0).
					addFile("photos/summer 2023/.@__thumb/thb2.jpg", t0),
			},
			expectedFiles: []string{
				"root_01.jpg",
				"photos/photo_01.jpg",
				"photos/photo_03.jpg",
				"photos/summer 2023/20230801-001.jpg",
				"photos/summer 2023/20230801-002.jpg",
			},
			expectedCounts: fileevent.NewCounts().Set(fileevent.DiscoveredImage, 7).
				Set(fileevent.DiscoveredDiscarded, 5).Value(),
		},
		{
			name: "included extensions",
			flags: ImportFolderOptions{
				BannedFiles:    namematcher.MustList(`@eaDir/`, `.@__thumb`, `SYNOFILE_THUMB_*.*`),
				SupportedMedia: filetypes.DefaultSupportedMedia,

				InclusionFlags: cliflags.InclusionFlags{
					IncludedExtensions: cliflags.ExtensionList{".cr3"},
				},
				Recursive:     true,
				InfoCollector: ic,
			},
			fsys: []fs.FS{
				newInMemFS("MemFS", ic).
					addFile("root_01.jpg", t0).
					addFile("photos/photo_01.jpg", t0).
					addFile("photos/photo_02.cr3", t0).
					addFile("photos/photo_03.jpg", t0).
					addFile("photos/summer 2023/20230801-001.jpg", t0).
					addFile("photos/summer 2023/20230801-002.jpg", t0).
					addFile("photos/summer 2023/20230801-003.cr3", t0).
					addFile("@eaDir/thb1.jpg", t0).
					addFile("photos/SYNOFILE_THUMB_0001.jpg", t0).
					addFile("photos/summer 2023/.@__thumb/thb2.jpg", t0),
			},
			expectedFiles: []string{
				"photos/photo_02.cr3",
				"photos/summer 2023/20230801-003.cr3",
			},
			expectedCounts: fileevent.NewCounts().Set(fileevent.DiscoveredImage, 7).
				Set(fileevent.DiscoveredDiscarded, 8).Value(),
		},
		{
			name: "motion picture",
			flags: ImportFolderOptions{
				BannedFiles:    namematcher.MustList(`@eaDir/`, `.@__thumb`, `SYNOFILE_THUMB_*.*`),
				SupportedMedia: filetypes.DefaultSupportedMedia,
				InclusionFlags: cliflags.InclusionFlags{},
				Recursive:      true,
				InfoCollector:  ic,
			},
			fsys: []fs.FS{
				newInMemFS("MemFS", ic).
					addFile("motion/nomotion.MP4", t0).
					addFile("motion/PXL_20210102_221126856.MP~2", t0).
					addFile("motion/PXL_20210102_221126856.MP~2.jpg", t0).
					addFile("motion/PXL_20210102_221126856.MP.jpg", t0).
					addFile("motion/PXL_20210102_221126856.MP", t0).
					addFile("motion/20231227_152817.jpg", t0).
					addFile("motion/20231227_152817.MP4", t0).
					addFile("motion/MVIMG_20180418_113218", t0).
					addFile("motion/MVIMG_20180418_113218.jpg", t0),
			},
			expectedFiles: []string{
				"motion/PXL_20210102_221126856.MP.jpg",
				"motion/PXL_20210102_221126856.MP~2.jpg",
				"motion/20231227_152817.jpg", "motion/20231227_152817.MP4",
				"motion/nomotion.MP4",
				"motion/MVIMG_20180418_113218.jpg",
			},
			expectedCounts: fileevent.NewCounts().Set(fileevent.DiscoveredImage, 4).
				Set(fileevent.DiscoveredVideo, 2).
				Set(fileevent.DiscoveredUseless, 3).Value(),
		},

		{
			name: "date in range, use name",
			flags: ImportFolderOptions{
				SupportedMedia: filetypes.DefaultSupportedMedia,

				InclusionFlags: cliflags.InclusionFlags{
					DateRange: cliflags.InitDateRange(time.Local, "2023-08"),
				},
				Recursive:            true,
				TZ:                   time.Local,
				TakeDateFromFilename: true,
			},
			fsys: []fs.FS{
				newInMemFS("MemFS", ic).
					addFile("root_01.jpg", t0).
					addFile("photos/photo_01.jpg", t0).
					addFile("photos/photo_02.cr3", t0).
					addFile("photos/photo_03.jpg", t0).
					addFile("photos/summer 2023/20230801-001.jpg", t0).
					addFile("photos/summer 2023/20230801-002.jpg", t0).
					addFile("photos/summer 2023/20230801-003.cr3", t0),
			},
			expectedFiles: []string{
				"photos/summer 2023/20230801-001.jpg",
				"photos/summer 2023/20230801-002.jpg",
				"photos/summer 2023/20230801-003.cr3",
			},
			expectedCounts: fileevent.NewCounts().Set(fileevent.DiscoveredImage, 7).
				Set(fileevent.DiscoveredDiscarded, 4).
				Set(fileevent.INFO, 7).Value(),
		},

		{
			name: "path as album name",
			flags: ImportFolderOptions{
				SupportedMedia:         filetypes.DefaultSupportedMedia,
				UsePathAsAlbumName:     FolderModePath,
				AlbumNamePathSeparator: " ¤ ",
				InclusionFlags:         cliflags.InclusionFlags{},
				Recursive:              true,
				InfoCollector:          ic,
			},
			fsys: []fs.FS{
				newInMemFS("MemFS", ic).
					addFile("root_01.jpg", t0).
					addFile("photos/photo_01.jpg", t0).
					addFile("photos/photo_02.cr3", t0).
					addFile("photos/photo_03.jpg", t0).
					addFile("photos/summer 2023/20230801-001.jpg", t0).
					addFile("photos/summer 2023/20230801-002.jpg", t0).
					addFile("photos/summer 2023/20230801-003.cr3", t0),
			},
			expectedFiles: []string{
				"root_01.jpg",
				"photos/photo_01.jpg",
				"photos/photo_02.cr3",
				"photos/photo_03.jpg",
				"photos/summer 2023/20230801-001.jpg",
				"photos/summer 2023/20230801-002.jpg",
				"photos/summer 2023/20230801-003.cr3",
			},
			expectedCounts: fileevent.NewCounts().Set(fileevent.DiscoveredImage, 7).Value(),
			expectedAlbums: map[string][]string{
				"MemFS":                        {"root_01.jpg"},
				"MemFS ¤ photos":               {"photos/photo_01.jpg", "photos/photo_02.cr3", "photos/photo_03.jpg"},
				"MemFS ¤ photos ¤ summer 2023": {"photos/summer 2023/20230801-001.jpg", "photos/summer 2023/20230801-002.jpg", "photos/summer 2023/20230801-003.cr3"},
			},
		},

		{
			name: "folder as album name",
			flags: ImportFolderOptions{
				SupportedMedia:         filetypes.DefaultSupportedMedia,
				UsePathAsAlbumName:     FolderModeFolder,
				AlbumNamePathSeparator: " ¤ ",
				InclusionFlags:         cliflags.InclusionFlags{},
				Recursive:              true,
				InfoCollector:          ic,
			},
			fsys: []fs.FS{
				newInMemFS("MemFS", ic).
					addFile("root_01.jpg", t0).
					addFile("photos/photo_01.jpg", t0).
					addFile("photos/photo_02.cr3", t0).
					addFile("photos/photo_03.jpg", t0).
					addFile("photos/summer 2023/20230801-001.jpg", t0).
					addFile("photos/summer 2023/20230801-002.jpg", t0).
					addFile("photos/summer 2023/20230801-003.cr3", t0),
			},
			expectedFiles: []string{
				"root_01.jpg",
				"photos/photo_01.jpg",
				"photos/photo_02.cr3",
				"photos/photo_03.jpg",
				"photos/summer 2023/20230801-001.jpg",
				"photos/summer 2023/20230801-002.jpg",
				"photos/summer 2023/20230801-003.cr3",
			},
			expectedCounts: fileevent.NewCounts().Set(fileevent.DiscoveredImage, 7).Value(),
			expectedAlbums: map[string][]string{
				"MemFS":       {"root_01.jpg"},
				"photos":      {"photos/photo_01.jpg", "photos/photo_02.cr3", "photos/photo_03.jpg"},
				"summer 2023": {"photos/summer 2023/20230801-001.jpg", "photos/summer 2023/20230801-002.jpg", "photos/summer 2023/20230801-003.cr3"},
			},
		},
	}

	logFile := configuration.DefaultLogFile()
	for _, c := range tc {
		t.Run(c.name, func(t *testing.T) {
			ctx := context.Background()

			log := app.Log{
				File:  logFile,
				Level: "INFO",
			}
			err := log.OpenLogFile()
			if err != nil {
				t.Error(err)
				return
			}
			log.Logger.Info("\n\n\ntest case: " + c.name)
			recorder := fileevent.NewRecorder(log.Logger)
			b, err := NewLocalFiles(ctx, recorder, &c.flags, c.fsys...)
			if err != nil {
				t.Error(err)
			}

			groupChan := b.Browse(ctx)

			results := []string{}
			albums := map[string][]string{}

			for g := range groupChan {
				if err = g.Validate(); err != nil {
					t.Error(err)
					return
				}
				for _, a := range g.Assets {
					results = append(results, a.File.Name())
					if len(c.expectedAlbums) > 0 {
						for _, album := range a.Albums {
							albums[album.Title] = append(albums[album.Title], a.File.Name())
						}
					}
				}
			}

			sort.Strings(c.expectedFiles)
			sort.Strings(results)

			if !reflect.DeepEqual(results, c.expectedFiles) {
				t.Errorf("file list difference\n")
				pretty.Ldiff(t, c.expectedFiles, results)
			}
			if !reflect.DeepEqual(recorder.GetCounts(), c.expectedCounts) {
				t.Errorf("counters difference\n")
				pretty.Ldiff(t, c.expectedCounts, recorder.GetCounts())
			}
			if c.expectedAlbums != nil {
				compareAlbums(t, albums, c.expectedAlbums)
			}
		})
	}
}

func TestInMemLocalAssetsWithTags(t *testing.T) {
	t0 := time.Date(2021, 1, 1, 0, 0, 0, 0, time.Local)
	ic := filenames.NewInfoCollector(time.Local, filetypes.DefaultSupportedMedia)
	tc := []struct {
		name  string
		fsys  []fs.FS
		flags ImportFolderOptions
		want  map[string][]string
	}{
		{
			name: "tags",
			flags: ImportFolderOptions{
				SupportedMedia: filetypes.DefaultSupportedMedia,
				InfoCollector:  ic,
				Recursive:      true,
				Tags:           []string{"tag1", "tag2/subtag2"},
			},
			fsys: []fs.FS{
				newInMemFS("MemFS", ic).
					addFile("root_01.jpg", t0).
					addFile("photos/photo_01.jpg", t0),
			},
			want: map[string][]string{
				"root_01.jpg":         {"tag1", "tag2/subtag2"},
				"photos/photo_01.jpg": {"tag1", "tag2/subtag2"},
			},
		},
		{
			name: "folder as tags",
			flags: ImportFolderOptions{
				SupportedMedia: filetypes.DefaultSupportedMedia,
				InfoCollector:  ic,
				Recursive:      true,
				FolderAsTags:   true,
			},
			fsys: []fs.FS{
				newInMemFS("MemFS", ic).
					addFile("root_01.jpg", t0).
					addFile("photos/photo_01.jpg", t0).
					addFile("photos/summer/photo_02.jpg", t0),
			},
			want: map[string][]string{
				"root_01.jpg":                {"MemFS"},
				"photos/photo_01.jpg":        {"MemFS/photos"},
				"photos/summer/photo_02.jpg": {"MemFS/photos/summer"},
			},
		},
		{
			name: "folder as tags and a tag",
			flags: ImportFolderOptions{
				SupportedMedia: filetypes.DefaultSupportedMedia,
				InfoCollector:  ic,
				Recursive:      true,
				FolderAsTags:   true,
				Tags:           []string{"tag1"},
			},
			fsys: []fs.FS{
				newInMemFS("MemFS", ic).
					addFile("root_01.jpg", t0).
					addFile("photos/photo_01.jpg", t0).
					addFile("photos/summer/photo_02.jpg", t0),
			},
			want: map[string][]string{
				"root_01.jpg":                {"tag1", "MemFS"},
				"photos/photo_01.jpg":        {"tag1", "MemFS/photos"},
				"photos/summer/photo_02.jpg": {"tag1", "MemFS/photos/summer"},
			},
		},
	}

	logFile := configuration.DefaultLogFile()
	for _, c := range tc {
		t.Run(c.name, func(t *testing.T) {
			ctx := context.Background()

			log := app.Log{
				File:  logFile,
				Level: "INFO",
			}
			err := log.OpenLogFile()
			if err != nil {
				t.Error(err)
				return
			}
			log.Logger.Info("\n\n\ntest case: " + c.name)
			recorder := fileevent.NewRecorder(log.Logger)
			b, err := NewLocalFiles(ctx, recorder, &c.flags, c.fsys...)
			if err != nil {
				t.Error(err)
			}

			groupChan := b.Browse(ctx)

			got := map[string][]string{}

			for g := range groupChan {
				if err = g.Validate(); err != nil {
					t.Error(err)
					return
				}
				for _, a := range g.Assets {
					tags := []string{}
					for _, tag := range a.Tags {
						tags = append(tags, tag.Value)
					}

					got[a.File.Name()] = tags
				}
			}
			if !reflect.DeepEqual(got, c.want) {
				t.Errorf("tags difference\n")
				pretty.Ldiff(t, c.want, got)
			}
		})
	}
}

func compareAlbums(t *testing.T, a, b map[string][]string) {
	a = sortAlbum(a)
	b = sortAlbum(b)
	if !reflect.DeepEqual(a, b) {
		t.Errorf("album list difference\n")
		pretty.Ldiff(t, a, b)
	}
}

func sortAlbum(a map[string][]string) map[string][]string {
	for k := range a {
		sort.Strings(a[k])
	}
	return a
}

func TestParseDir_IntoAlbums(t *testing.T) {
	t0 := time.Date(2021, 1, 1, 0, 0, 0, 0, time.Local)
	ic := filenames.NewInfoCollector(time.Local, filetypes.DefaultSupportedMedia)
	ctx := context.Background()
	logFile := configuration.DefaultLogFile()
	log := app.Log{
		File:  logFile,
		Level: "INFO",
	}
	err := log.OpenLogFile()
	if err != nil {
		t.Error(err)
		return
	}
	recorder := fileevent.NewRecorder(log.Logger)

	gOut := make(chan *assets.Group)
	var receivedGroups []*assets.Group
	var wg sync.WaitGroup

	wg.Add(1)
	go func() {
		defer wg.Done()
		for group := range gOut {
			receivedGroups = append(receivedGroups, group)
		}
	}()

	fsys := newInMemFS("MemFS", ic).
		addFile("root_01.jpg", t0).
		addFile("photos/photo_01.jpg", t0).
		addFile("photos/photo_01.json", t0).
		addFile("photos/summer/photo_02.jpg", t0)

	flags := &ImportFolderOptions{
		UsePathAsAlbumName: FolderModeNone,
		InfoCollector:      ic,
		SupportedMedia:     filetypes.DefaultSupportedMedia,
		ImportIntoAlbums:   []string{"dummy"},
	}
	la, err := NewLocalFiles(ctx, recorder, flags, fsys)
	if err != nil {
		t.Errorf("Error, %v", err)
		return
	}

	err = la.parseDir(ctx, fsys, "photos", gOut)

	close(gOut)
	wg.Wait()

	found := false
	for _, group := range receivedGroups {
		for _, asset := range group.Assets {
			for _, album := range asset.Albums {
				if album.Title == "dummy" {
					found = true
					break
				}
			}
		}
	}

	if !found {
		t.Errorf("Expected an asset with album 'dummy', but none were found")
	}

	if err != nil {
		t.Errorf("Error, %v", err)
	}
}

<<<<<<< HEAD
func TestParseDirAlbumsWithSpaceChar(t *testing.T) {
=======
func TestParseDir_DuplicateAlbums(t *testing.T) {
>>>>>>> 6294d68e
	t0 := time.Date(2021, 1, 1, 0, 0, 0, 0, time.Local)
	ic := filenames.NewInfoCollector(time.Local, filetypes.DefaultSupportedMedia)
	ctx := context.Background()
	logFile := configuration.DefaultLogFile()
	log := app.Log{
		File:  logFile,
		Level: "INFO",
	}
	err := log.OpenLogFile()
	if err != nil {
		t.Error(err)
		return
	}
	recorder := fileevent.NewRecorder(log.Logger)

	gOut := make(chan *assets.Group)
	var receivedGroups []*assets.Group
	var wg sync.WaitGroup

	wg.Add(1)
	go func() {
		defer wg.Done()
		for group := range gOut {
			receivedGroups = append(receivedGroups, group)
		}
	}()

	fsys := newInMemFS("MemFS", ic).
		addFile("root_01.jpg", t0).
		addFile("photos/photo_01.jpg", t0).
<<<<<<< HEAD
		addFile("photos/photo_01.json", t0).
=======
>>>>>>> 6294d68e
		addFile("photos/summer/photo_02.jpg", t0)

	flags := &ImportFolderOptions{
		UsePathAsAlbumName: FolderModeNone,
		InfoCollector:      ic,
		SupportedMedia:     filetypes.DefaultSupportedMedia,
<<<<<<< HEAD
		ImportIntoAlbums:   []string{" dummy", "dummy2  ", "   dummy3    "},
=======
		ImportIntoAlbums:   []string{"test", "test", "test1", "test2"},
>>>>>>> 6294d68e
	}
	la, err := NewLocalFiles(ctx, recorder, flags, fsys)
	if err != nil {
		t.Errorf("Error, %v", err)
		return
	}

	err = la.parseDir(ctx, fsys, "photos", gOut)

<<<<<<< HEAD
=======
	if err != nil {
		t.Errorf("Error, %v", err)
	}

>>>>>>> 6294d68e
	close(gOut)
	wg.Wait()

	for _, group := range receivedGroups {
		for _, asset := range group.Assets {
<<<<<<< HEAD
			for _, album := range asset.Albums {
				match, _ := regexp.Match(`^\s+.*\s+`, []byte(album.Title))
				if match {
					t.Errorf("The Album Names/Titles either begin, end with space or both")
=======
			for i := 1; i < len(asset.Albums)-1; i++ {
				for u := 0; u < i; u++ {
					if asset.Albums[i] == asset.Albums[u] {
						t.Errorf("Duplicate albums found, %v", asset.Albums[i])
					}
>>>>>>> 6294d68e
				}
			}
		}
	}
}<|MERGE_RESOLUTION|>--- conflicted
+++ resolved
@@ -625,11 +625,7 @@
 	}
 }
 
-<<<<<<< HEAD
 func TestParseDirAlbumsWithSpaceChar(t *testing.T) {
-=======
-func TestParseDir_DuplicateAlbums(t *testing.T) {
->>>>>>> 6294d68e
 	t0 := time.Date(2021, 1, 1, 0, 0, 0, 0, time.Local)
 	ic := filenames.NewInfoCollector(time.Local, filetypes.DefaultSupportedMedia)
 	ctx := context.Background()
@@ -660,21 +656,14 @@
 	fsys := newInMemFS("MemFS", ic).
 		addFile("root_01.jpg", t0).
 		addFile("photos/photo_01.jpg", t0).
-<<<<<<< HEAD
 		addFile("photos/photo_01.json", t0).
-=======
->>>>>>> 6294d68e
 		addFile("photos/summer/photo_02.jpg", t0)
 
 	flags := &ImportFolderOptions{
 		UsePathAsAlbumName: FolderModeNone,
 		InfoCollector:      ic,
 		SupportedMedia:     filetypes.DefaultSupportedMedia,
-<<<<<<< HEAD
 		ImportIntoAlbums:   []string{" dummy", "dummy2  ", "   dummy3    "},
-=======
-		ImportIntoAlbums:   []string{"test", "test", "test1", "test2"},
->>>>>>> 6294d68e
 	}
 	la, err := NewLocalFiles(ctx, recorder, flags, fsys)
 	if err != nil {
@@ -684,30 +673,82 @@
 
 	err = la.parseDir(ctx, fsys, "photos", gOut)
 
-<<<<<<< HEAD
-=======
-	if err != nil {
-		t.Errorf("Error, %v", err)
-	}
-
->>>>>>> 6294d68e
 	close(gOut)
 	wg.Wait()
 
 	for _, group := range receivedGroups {
 		for _, asset := range group.Assets {
-<<<<<<< HEAD
 			for _, album := range asset.Albums {
 				match, _ := regexp.Match(`^\s+.*\s+`, []byte(album.Title))
 				if match {
 					t.Errorf("The Album Names/Titles either begin, end with space or both")
-=======
+				}
+			}
+		}
+	}
+}
+
+func TestParseDir_DuplicateAlbums(t *testing.T) {
+	t0 := time.Date(2021, 1, 1, 0, 0, 0, 0, time.Local)
+	ic := filenames.NewInfoCollector(time.Local, filetypes.DefaultSupportedMedia)
+	ctx := context.Background()
+	logFile := configuration.DefaultLogFile()
+	log := app.Log{
+		File:  logFile,
+		Level: "INFO",
+	}
+	err := log.OpenLogFile()
+	if err != nil {
+		t.Error(err)
+		return
+	}
+	recorder := fileevent.NewRecorder(log.Logger)
+
+	gOut := make(chan *assets.Group)
+	var receivedGroups []*assets.Group
+	var wg sync.WaitGroup
+
+	wg.Add(1)
+	go func() {
+		defer wg.Done()
+		for group := range gOut {
+			receivedGroups = append(receivedGroups, group)
+		}
+	}()
+
+	fsys := newInMemFS("MemFS", ic).
+		addFile("root_01.jpg", t0).
+		addFile("photos/photo_01.jpg", t0).
+		addFile("photos/summer/photo_02.jpg", t0)
+
+	flags := &ImportFolderOptions{
+		UsePathAsAlbumName: FolderModeNone,
+		InfoCollector:      ic,
+		SupportedMedia:     filetypes.DefaultSupportedMedia,
+		ImportIntoAlbums:   []string{"test", "test", "test1", "test2"},
+	}
+	la, err := NewLocalFiles(ctx, recorder, flags, fsys)
+	if err != nil {
+		t.Errorf("Error, %v", err)
+		return
+	}
+
+	err = la.parseDir(ctx, fsys, "photos", gOut)
+
+	if err != nil {
+		t.Errorf("Error, %v", err)
+	}
+
+	close(gOut)
+	wg.Wait()
+
+	for _, group := range receivedGroups {
+		for _, asset := range group.Assets {
 			for i := 1; i < len(asset.Albums)-1; i++ {
 				for u := 0; u < i; u++ {
 					if asset.Albums[i] == asset.Albums[u] {
 						t.Errorf("Duplicate albums found, %v", asset.Albums[i])
 					}
->>>>>>> 6294d68e
 				}
 			}
 		}
